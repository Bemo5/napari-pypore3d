--- conflicted
+++ resolved
@@ -1,1250 +1,3 @@
-<<<<<<< HEAD
-﻿# napari_pypore3d/_widget.py — r28 ULTRA
-# ---------------------------------------------------------------------------
-# A consolidated, production-ready napari dock widget for:
-#   • Loading RAW/BIN volumes (robust shape inference; endianness; memmap/RAM)
-#   • Multi-load with unique layer names; batch add (files/folder)
-#   • Auto grid tiling, stride, column count, and contrast sync
-#   • Cropping via [start:end) sliders, apply-to-active or apply-to-all, and reset
-#   • “Match sizes” crop across layers to common Z×Y×X
-#   • Quick Plot: histogram (+optional 1–99% clip) and one-click Otsu → mask
-#   • Layer inspector: dtype, shape, min/max/mean/std, voxel size metadata
-#   • Export tools: save (cropped or full) as .npy / .tif (if tifffile) / .raw
-#   • Lightweight persistence of select UI settings (JSON in user home)
-#   • Optional simple transforms (flip/rotate 90°/transpose), non-destructive
-#   • Hard width clamp for the entire dock to guarantee NO horizontal scrollbar
-#
-# Notes:
-#   - Dependencies beyond napari/magicgui/numpy are optional (tifffile, matplotlib).
-#   - The code is organized into small helpers + lightweight controllers.
-#   - All actions provide clear user feedback via napari notifications.
-#
-# Drop this file into napari_pypore3d/_widget.py in your plugin.
-# ---------------------------------------------------------------------------
-
-from __future__ import annotations  # MUST be first (after the header comment)
-# near the top
-import pathlib
-from pathlib import Path  # you can keep this for your own uses
-
-# ===== Standard library
-from dataclasses import dataclass
-from pathlib import Path
-from typing import (
-    Literal,
-    Tuple,
-    Optional,
-    Sequence,
-    List,
-    Dict,
-    Any,
-    Iterable,
-)
-import json
-import os
-import re
-import sys
-import math
-import traceback
-
-# ===== Third-party
-import numpy as np
-
-from magicgui import magicgui
-from magicgui.widgets import (
-    Container,
-    PushButton,
-    ComboBox,
-    Label,
-    RangeSlider,
-    LineEdit,
-    SpinBox,
-    CheckBox,
-)
-from magicgui.widgets import Label
-from qtpy.QtWidgets import QFrame
-
-def _mgui_hline():
-    """A magicgui-safe horizontal line for use inside Container(widgets=[...])."""
-    L = Label(value="")
-    try:
-        L.native.setFrameShape(QFrame.HLine)
-        L.native.setFrameShadow(QFrame.Sunken)
-        L.native.setText("")  # just in case
-    except Exception:
-        pass
-    return L
-
-
-from napari import current_viewer
-from napari.layers import Image as NapariImage, Labels
-from napari.utils.notifications import show_error, show_warning, show_info
-
-from qtpy.QtWidgets import (
-    QWidget,
-    QVBoxLayout,
-    QTabWidget,
-    QScrollArea,
-    QSizePolicy,
-    QFileDialog,
-    QFrame,
-)
-from qtpy.QtCore import Qt
-
-# ---- Optional libraries
-# matplotlib (for Quick Plot)
-try:
-    from matplotlib.backends.backend_qtagg import FigureCanvasQTAgg as FigureCanvas
-    from matplotlib.figure import Figure
-    HAVE_MPL = True
-except Exception:
-    HAVE_MPL = False
-    FigureCanvas = None  # type: ignore
-    Figure = None  # type: ignore
-
-# tifffile (for TIFF export)
-try:
-    import tifffile as _tifffile  # pragma: no cover
-    HAVE_TIFF = True
-except Exception:
-    HAVE_TIFF = False
-    _tifffile = None  # type: ignore
-
-# ----------------------------------------------------------------------------
-# Global metadata & settings
-# ----------------------------------------------------------------------------
-
-PLUGIN_BUILD = "napari-pypore3d r28 ULTRA"
-
-# Settings file for a few persistent options
-SETTINGS_FILE = Path.home() / ".napari_pypore3d_settings.json"
-
-# ----------------------------------------------------------------------------
-# Utilities
-# ----------------------------------------------------------------------------
-
-def _debug(msg: str) -> None:
-    """Debug print when NPP3D_DEBUG=1."""
-    if os.environ.get("NPP3D_DEBUG", "0").strip() == "1":
-        print(f"[npp3d] {msg}")
-
-def _iter_images(v) -> List[NapariImage]:
-    """Return all Image layers in a viewer (safe on None)."""
-    return [l for l in (v.layers if v else []) if isinstance(l, NapariImage)]
-
-def _iter_labels(v) -> List[Labels]:
-    return [l for l in (v.layers if v else []) if isinstance(l, Labels)]
-
-def _active_image() -> tuple[Optional[NapariImage], Optional[object]]:
-    """Return (active_image, viewer) tuple. Active may be None."""
-    v = current_viewer()
-    if v is None:
-        return None, None
-    layer = v.layers.selection.active
-    return (layer, v) if isinstance(layer, NapariImage) else (None, v)
-
-def _unique_layer_name(base: str) -> str:
-    """Return a unique layer name in the current viewer by appending (2), (3), ..."""
-    v = current_viewer()
-    if v is None:
-        return base
-    names = {l.name for l in v.layers}
-    if base not in names:
-        return base
-    i = 2
-    while f"{base} ({i})" in names:
-        i += 1
-    return f"{base} ({i})"
-
-def _last_zyx_shape(a: np.ndarray) -> Tuple[int, int, int]:
-    """Return Z, Y, X from the last 3 dims of an array.
-    2D → 1×Y×X ; ≥3D → last three dims; otherwise 1×1×1."""
-    if a.ndim == 2:
-        sy, sx = map(int, a.shape[-2:])
-        return 1, sy, sx
-    if a.ndim >= 3:
-        z, y, x = map(int, a.shape[-3:])
-        return z, y, x
-    return 1, 1, 1
-
-def _slice_last_zyx(
-    a: np.ndarray,
-    zs: int, ze: int,
-    ys: int, ye: int,
-    xs: int, xe: int,
-) -> np.ndarray:
-    """Slice the last three dimensions of an array using [start:end)."""
-    if a.ndim == 2:
-        return a[ys:ye, xs:xe]
-    prefix = (slice(None),) * (a.ndim - 3)
-    return a[prefix + (slice(zs, ze), slice(ys, ye), slice(xs, xe))]
-
-def _best_shape_from_name(name: str) -> Optional[Tuple[int, int, int]]:
-    """Pick the largest Z×Y×X triple found in a filename (e.g., '700x700x700')."""
-    triples = re.findall(r"(\d+)[xX](\d+)[xX](\d+)", name)
-    if not triples:
-        return None
-    best = max(((int(a), int(b), int(c)) for a, b, c in triples),
-               key=lambda t: t[0] * t[1] * t[2])
-    return best
-
-def _ensure_labels_layer(base_layer: NapariImage, name: Optional[str] = None) -> Labels:
-    """Return a labels layer (creating if needed) for a given image layer."""
-    v = current_viewer()
-    if v is None:
-        raise RuntimeError("No active viewer")
-    name = name or f"mask:{base_layer.name}"
-    for L in v.layers:
-        if isinstance(L, Labels) and L.name == name:
-            return L
-    lbl = v.add_labels(
-        np.zeros_like(np.asarray(base_layer.data), dtype=np.uint8),
-        name=name,
-        opacity=0.55,
-        color={0: (0, 0, 0, 0), 1: (1, 0, 0, 0.7)},
-        blending="translucent",
-    )
-    return lbl
-
-def _cap_width(maxw: int, *widgets):
-    """Clamp widget widths and prevent horizontal growth."""
-    for w in widgets:
-        try:
-            w.native.setMaximumWidth(maxw)
-            w.native.setSizePolicy(QSizePolicy.Preferred, QSizePolicy.Fixed)
-        except Exception:
-            try:
-                w.setMaximumWidth(maxw)
-                w.setSizePolicy(QSizePolicy.Preferred, QSizePolicy.Fixed)
-            except Exception:
-                pass
-
-def _numpy_dtype_from_string(s: str) -> np.dtype:
-    mapping = {
-        "uint8": np.uint8,
-        "int8": np.int8,
-        "uint16": np.uint16,
-        "int16": np.int16,
-        "uint32": np.uint32,
-        "int32": np.int32,
-        "float32": np.float32,
-        "float64": np.float64,
-    }
-    if s not in mapping:
-        raise ValueError(f"Unsupported dtype '{s}'")
-    return np.dtype(mapping[s])
-
-def _natural_sort_key(s: str) -> List[Any]:
-    """Key for natural sorting of paths/strings with numbers."""
-    return [int(t) if t.isdigit() else t.lower() for t in re.split(r"(\d+)", s)]
-
-def _likely_big_endian(a: np.ndarray) -> bool:
-    """Heuristic: sometimes values look wildly wrong; try byteswap sample and compare spread."""
-    try:
-        if a.dtype.itemsize <= 1:
-            return False
-        sample = a.ravel()[:: max(1, a.size // 10000 + 1)].astype(a.dtype, copy=False)
-        if sample.size < 8:
-            return False
-        s1 = float(np.nanstd(sample))
-        s2 = float(np.nanstd(sample.byteswap().newbyteorder()))
-        return s2 > 8 * s1
-    except Exception:
-        return False
-
-def _with_optional_voxel_size(layer: NapariImage, voxel_size: Optional[Tuple[float, float, float]]) -> None:
-    """Store voxel size (ZYX order) in layer.metadata for later export."""
-    if voxel_size:
-        try:
-            layer.metadata["_voxel_size"] = tuple(float(x) for x in voxel_size)
-        except Exception:
-            pass
-
-def _export_raw(path: Path, arr: np.ndarray, dtype: np.dtype, byte_order: Literal["little","big"]) -> None:
-    """Export numpy array to raw binary stream with given dtype & endianness."""
-    a = np.asarray(arr)
-    if a.dtype != dtype:
-        a = a.astype(dtype, copy=False)
-    if dtype.itemsize > 1:
-        a = a.byteswap().newbyteorder(">" if byte_order == "big" else "<")
-    with open(path, "wb") as f:
-        f.write(a.tobytes(order="C"))
-
-# ----------------------------------------------------------------------------
-# Settings persistence
-# ----------------------------------------------------------------------------
-
-@dataclass
-class AppSettings:
-    """Optional persistence for a subset of UI choices."""
-    dock_max_width: int = 360
-    grid_cols: int = 2
-    grid_stride: int = 2
-    grid_enable: bool = True
-    last_dir: str = ""
-    default_dtype: str = "auto"
-    default_byte_order: str = "little"
-    default_bins: int = 256
-    clip_1_99: bool = True
-    prefer_memmap: bool = True
-
-    @classmethod
-    def load(cls) -> "AppSettings":
-        try:
-            if SETTINGS_FILE.exists():
-                data = json.loads(SETTINGS_FILE.read_text(encoding="utf-8"))
-                filtered = {k: data.get(k) for k in cls.__dataclass_fields__.keys()}
-                return cls(**filtered)
-        except Exception:
-            _debug("Failed to load settings; using defaults.")
-        return cls()
-
-    def save(self) -> None:
-        try:
-            SETTINGS_FILE.write_text(json.dumps(self.__dict__, indent=2), encoding="utf-8")
-        except Exception:
-            _debug("Failed to save settings.")
-
-# ----------------------------------------------------------------------------
-# RAW Loader widget (magicgui)
-# ----------------------------------------------------------------------------
-
-_DTYPE_CHOICES = [
-    "auto", "uint8", "int8", "uint16", "int16", "uint32", "int32", "float32", "float64"
-]
-
-@magicgui(
-    call_button="Load",
-    layout="vertical",
-    path={
-        "widget_type": "FileEdit",
-        "mode": "r",
-        "filter": "*.raw;*.RAW;*.bin;*.BIN;*",
-        "label": "file",
-    },
-    dtype={"choices": _DTYPE_CHOICES, "label": "dtype"},
-    shape_z={"min": 1, "max": 10_000_000, "label": "Z"},
-    shape_y={"min": 1, "max": 10_000_000, "label": "Y"},
-    shape_x={"min": 1, "max": 10_000_000, "label": "X"},
-    byte_order={"choices": ["little", "big"], "label": "byte order"},
-    memmap={"label": "memory-map file"},
-    copy_to_ram={"label": "copy to RAM after load"},
-    voxel_z={"label": "voxel Z", "min": 0.0, "max": 1e9, "step": 0.0},
-    voxel_y={"label": "voxel Y", "min": 0.0, "max": 1e9, "step": 0.0},
-    voxel_x={"label": "voxel X", "min": 0.0, "max": 1e9, "step": 0.0},
-)
-def _raw_loader_widget(
-    path: "pathlib.Path" = pathlib.Path(""),
-    shape_z: int = 700,
-    shape_y: int = 700,
-    shape_x: int = 700,
-    dtype: Literal[
-        "auto","uint8","int8","uint16","int16","uint32","int32","float32","float64"
-    ] = "auto",
-    byte_order: Literal["little","big"] = "little",
-    memmap: bool = True,
-    copy_to_ram: bool = False,
-    voxel_z: float = 0.0,
-    voxel_y: float = 0.0,
-    voxel_x: float = 0.0,
-):
-    """Robust RAW/BIN volume loader with shape/dtype inference and endianness."""
-    p = Path(path)
-    if not p or str(p).strip() == "" or not p.exists() or p.is_dir():
-        raise FileNotFoundError("Select a RAW/BIN file first.")
-    try:
-        fsize = p.stat().st_size
-    except Exception as e:
-        raise FileNotFoundError(f"Cannot stat file: {e}")
-    if fsize <= 0:
-        raise ValueError("File is empty.")
-
-    # Infer shape/dtype
-    triple = _best_shape_from_name(p.name)
-    chosen_shape: Tuple[int,int,int] | None = None
-    np_dtype: np.dtype | None = None
-
-    _cands = [
-        np.uint8, np.uint16, np.int16, np.uint32, np.int32, np.float32, np.float64, np.int8
-    ]
-
-    if triple:
-        z,y,x = triple
-        nvox = z*y*x
-        fits = [dt for dt in _cands if fsize == nvox * np.dtype(dt).itemsize]
-        if not fits:
-            raise ValueError(
-                f"Name suggests {(z,y,x)} but size {fsize} B doesn't match any of "
-                "u8/u16/i16/u32/i32/f32/f64/i8."
-            )
-        np_dtype = np.dtype(fits[0]) if dtype == "auto" else _numpy_dtype_from_string(dtype)
-        chosen_shape = (z,y,x)
-    else:
-        Y, X = int(shape_y), int(shape_x)
-        if Y <= 0 or X <= 0:
-            raise ValueError("Y and X must be > 0.")
-        candidates: List[Tuple[Tuple[int,int,int], np.dtype]] = []
-        for dt in _cands:
-            bpv = np.dtype(dt).itemsize
-            if fsize % bpv:
-                continue
-            nvox = fsize // bpv
-            if nvox % (Y*X) == 0:
-                Z = nvox // (Y*X)
-                if Z > 0:
-                    candidates.append(((int(Z),Y,X), np.dtype(dt)))
-        if not candidates:
-            raise ValueError(
-                f"Cannot infer Z for Y={Y}, X={X}. Size={fsize} B incompatible with "
-                "u8/u16/i16/u32/i32/f32/f64/i8."
-            )
-        pref = {np.dtype(dt):i for i,dt in enumerate(_cands)}
-        candidates.sort(key=lambda t: pref[t[1]])
-        chosen_shape, infer_dt = candidates[0]
-        np_dtype = infer_dt if dtype == "auto" else _numpy_dtype_from_string(dtype)
-
-    # Expected sanity
-    expected = int(np.prod(chosen_shape)) * int(np_dtype.itemsize)
-    if expected != fsize:
-        show_warning(
-            f"Expected {expected} B for shape {chosen_shape} / {np_dtype}, file is {fsize} B. "
-            "Loading anyway (may be padded/truncated)."
-        )
-        # Adjust shape to actual file size so memmap/ndarray won't error
-        voxels = fsize // int(np_dtype.itemsize)
-        YX = int(chosen_shape[1]) * int(chosen_shape[2])
-        if voxels < YX:
-            raise ValueError(
-                "File is smaller than a single Y×X plane for the chosen dtype. "
-                "Adjust Y/X/dtype or select a different file."
-            )
-        Z = voxels // YX
-        chosen_shape = (int(Z), int(chosen_shape[1]), int(chosen_shape[2]))
-        expected = int(np.prod(chosen_shape)) * int(np_dtype.itemsize)
-
-    # Load data (memmap or RAM)
-    if memmap:
-        vol = np.memmap(p, dtype=np_dtype, mode="r", shape=chosen_shape, order="C")
-    else:
-        with open(p, "rb") as fh:
-            buf = fh.read()
-        vol = np.ndarray(chosen_shape, dtype=np_dtype, buffer=buf)
-
-    # Endianness
-    if np_dtype.itemsize > 1:
-        desired = "<" if byte_order == "little" else ">"
-        if vol.dtype.byteorder not in ("=", desired):
-            vol = vol.byteswap().newbyteorder(desired)
-
-    # Heuristic warning
-    try:
-        if np_dtype.itemsize > 1 and _likely_big_endian(np.asarray(vol)):
-            show_warning("Values look odd; try toggling byte order.")
-    except Exception:
-        pass
-
-    # Optional copy to RAM (even if memmap)
-    if copy_to_ram:
-        vol = np.asarray(vol).copy(order="C")
-
-    v = current_viewer()
-    if v is None:
-        raise RuntimeError("No active viewer.")
-    base_name = f"{p.stem} {chosen_shape[0]}x{chosen_shape[1]}x{chosen_shape[2]}"
-    layer_name = _unique_layer_name(base_name)
-    layer = v.add_image(vol, name=layer_name)
-    layer.metadata["_orig_data"] = layer.data  # preserve for reset/crop
-    layer.metadata["_file_path"] = str(p)
-    _with_optional_voxel_size(layer, (
-        voxel_z if voxel_z>0 else None,
-        voxel_y if voxel_y>0 else None,
-        voxel_x if voxel_x>0 else None
-    ) if (voxel_z>0 or voxel_y>0 or voxel_x>0) else None)
-    if layer.ndim >= 3:
-        z,y,x = chosen_shape
-        v.dims.current_step = (z//2, y//2, x//2) if layer.data.ndim==3 else tuple(s//2 for s in layer.data.shape[-3:])
-    return layer
-
-# ----------------------------------------------------------------------------
-# Controllers
-# ----------------------------------------------------------------------------
-
-@dataclass
-class GridManager:
-    """Manage napari grid layout for image comparison."""
-    enable: CheckBox
-    cols: SpinBox
-    stride: SpinBox
-    apply_btn: PushButton
-    sync_contrast: CheckBox
-
-    def apply(self) -> None:
-        v = current_viewer()
-        if not v:
-            return
-        imgs = _iter_images(v)
-        if bool(self.enable.value) and len(imgs) >= 2:
-            v.grid.enabled = True
-            v.grid.shape = (-1, max(1, int(self.cols.value)))
-            # guard for napari versions without 'stride'
-            stride_val = max(1, int(self.stride.value))
-            try:
-                v.grid.stride = stride_val
-            except Exception:
-                _debug("viewer.grid has no 'stride' attribute in this napari version")
-            for l in imgs:
-                l.visible = True
-            if bool(self.sync_contrast.value) and imgs:
-                cl = tuple(map(float, imgs[0].contrast_limits))
-                for l in imgs:
-                    l.contrast_limits = cl
-        else:
-            v.grid.enabled = False
-            v.grid.shape = (-1,-1)
-
-    def auto_apply_on_layers(self) -> None:
-        v = current_viewer()
-        if v and len(_iter_images(v)) > 1 and bool(self.enable.value):
-            self.apply()
-
-    def connect(self) -> None:
-        self.apply_btn.clicked.connect(self.apply)
-        self.enable.changed.connect(self.apply)
-        self.cols.changed.connect(self.apply)
-        self.stride.changed.connect(self.apply)
-        self.sync_contrast.changed.connect(self.apply)
-
-@dataclass
-class CropController:
-    """Simple crop controller using [start:end) sliders on Z/Y/X."""
-    enable: CheckBox
-    z_range: RangeSlider
-    y_range: RangeSlider
-    x_range: RangeSlider
-    reset_btn: PushButton
-    apply_all_chk: CheckBox
-
-    def _ensure_orig(self, layer: NapariImage) -> None:
-        if "_orig_data" not in layer.metadata:
-            layer.metadata["_orig_data"] = layer.data
-
-    def _sync_limits_to_active(self) -> None:
-        layer, _ = _active_image()
-        if not layer:
-            return
-        data = np.asarray(layer.metadata.get("_orig_data", layer.data))
-        sz, sy, sx = _last_zyx_shape(data)
-        for sl, mx in ((self.z_range, sz), (self.y_range, sy), (self.x_range, sx)):
-            sl.max = int(mx)
-            lo, hi = sl.value
-            if hi > mx:
-                sl.value = (lo, int(mx))
-
-    def _apply_to_layer(self, layer: NapariImage) -> None:
-        self._ensure_orig(layer)
-        orig = layer.metadata["_orig_data"]
-        a = np.asarray(orig)
-        if not self.enable.value:
-            layer.data = orig
-            return
-        zs, ze = map(int, self.z_range.value)
-        ys, ye = map(int, self.y_range.value)
-        xs, xe = map(int, self.x_range.value)
-        if ze <= zs: ze = zs + 1
-        if ye <= ys: ye = ys + 1
-        if xe <= xs: xe = xs + 1
-        sz, sy, sx = _last_zyx_shape(a)
-        zs = max(0, min(zs, sz-1))
-        ze = max(1, min(ze, sz))
-        ys = max(0, min(ys, sy-1))
-        ye = max(1, min(ye, sy))
-        xs = max(0, min(xs, sx-1))
-        xe = max(1, min(xe, sx))
-        layer.data = _slice_last_zyx(a, zs, ze, ys, ye, xs, xe)
-
-    def apply(self) -> None:
-        v = current_viewer()
-        if not v:
-            return
-        if bool(self.apply_all_chk.value):
-            for L in _iter_images(v):
-                self._apply_to_layer(L)
-            show_info("Crop applied to all image layers.")
-        else:
-            L, _ = _active_image()
-            if L is None:
-                show_warning("Pick an image layer.")
-                return
-            self._apply_to_layer(L)
-
-    def reset(self) -> None:
-        v = current_viewer()
-        if not v:
-            return
-        if bool(self.apply_all_chk.value):
-            cnt = 0
-            for L in _iter_images(v):
-                if "_orig_data" in L.metadata:
-                    L.data = L.metadata["_orig_data"]
-                    cnt += 1
-            if cnt:
-                self.on_layer_change()
-                self.enable.value = False
-                show_info("Reset crop on all images.")
-        else:
-            L, _ = _active_image()
-            if not L:
-                return
-            self._ensure_orig(L)
-            L.data = L.metadata["_orig_data"]
-            sz, sy, sx = _last_zyx_shape(np.asarray(L.data))
-            self.z_range.value = (0, sz)
-            self.y_range.value = (0, sy)
-            self.x_range.value = (0, sx)
-            self.enable.value = False
-            show_info(f"Reset crop on '{L.name}'.")
-
-    def connect(self) -> None:
-        self.enable.changed.connect(self.apply)
-        self.z_range.changed.connect(self.apply)
-        self.y_range.changed.connect(self.apply)
-        self.x_range.changed.connect(self.apply)
-        self.reset_btn.clicked.connect(self.reset)
-
-    def on_layer_change(self) -> None:
-        self._sync_limits_to_active()
-
-@dataclass
-class QuickPlot:
-    """Histogram + one-click Otsu → mask."""
-    pick_layer: ComboBox
-    bins: SpinBox
-    clip: CheckBox
-    plot_btn: PushButton
-    otsu_btn: PushButton
-    canvas: Optional[FigureCanvas]
-    figure: Optional[Figure]
-    invert_chk: CheckBox
-    mask_name_edit: LineEdit
-
-    def refresh_layer_choices(self) -> None:
-        v = current_viewer()
-        names = [l.name for l in _iter_images(v)] if v else []
-        self.pick_layer.choices = names
-        if names and (self.pick_layer.value not in names):
-            self.pick_layer.value = names[0]
-
-    def _get_layer_by_name(self, name: Optional[str]) -> Optional[NapariImage]:
-        v = current_viewer()
-        if not v or not name:
-            return None
-        for l in _iter_images(v):
-            if l.name == name:
-                return l
-        return None
-
-    def _plot_hist(self) -> None:
-        if not (HAVE_MPL and self.figure and self.canvas):
-            return
-        self.figure.clear()
-        ax = self.figure.add_subplot(111)
-        L = self._get_layer_by_name(self.pick_layer.value)
-        if L is None:
-            self.refresh_layer_choices()
-            self.canvas.draw()
-            return
-        arr = np.asarray(L.data).ravel().astype(float)
-        if arr.size == 0:
-            self.canvas.draw()
-            return
-        if bool(self.clip.value):
-            lo, hi = np.percentile(arr, (1, 99))
-            arr = arr[(arr >= lo) & (arr <= hi)]
-        nb = int(self.bins.value)
-        hist, edges = np.histogram(arr, bins=nb)
-        ax.bar(edges[:-1], hist, width=np.diff(edges), align="edge")
-        ax.set_xlabel("intensity")
-        ax.set_ylabel("count")
-        ax.set_title("Histogram")
-        ax.grid(True, alpha=0.2)
-        self.canvas.draw()
-
-    def _otsu_to_mask(self) -> None:
-        L = self._get_layer_by_name(self.pick_layer.value)
-        if L is None:
-            show_warning("Select a layer.")
-            return
-        a = np.asarray(L.data).astype(float)
-        v = a.ravel()
-        if v.size == 0:
-            show_warning("Empty array.")
-            return
-        if bool(self.clip.value):
-            lo, hi = np.percentile(v, (1, 99))
-            v = v[(v >= lo) & (v <= hi)]
-        nb = int(self.bins.value)
-        h, e = np.histogram(v, bins=nb)
-        p = h.astype(float)
-        s = p.sum() or 1.0
-        p /= s
-        w = np.cumsum(p)
-        mu = np.cumsum(p * e[:-1])
-        mu_t = mu[-1]
-        sb2 = (mu_t * w - mu) ** 2 / (w * (1 - w) + 1e-12)
-        thr = float(e[int(np.nanargmax(sb2))])
-        if bool(self.invert_chk.value):
-            m = (np.asarray(L.data) < thr).astype(np.uint8)
-        else:
-            m = (np.asarray(L.data) >= thr).astype(np.uint8)
-        name = self.mask_name_edit.value.strip() or f"mask:{L.name}"
-        lbl = _ensure_labels_layer(L, name=name)
-        lbl.data = m
-        show_info(f"Otsu threshold ≈ {thr:.6g} — mask updated ({name}).")
-
-    def connect(self) -> None:
-        if HAVE_MPL:
-            self.plot_btn.clicked.connect(self._plot_hist)
-        self.otsu_btn.clicked.connect(self._otsu_to_mask)
-
-    def on_layers_changed(self) -> None:
-        self.refresh_layer_choices()
-
-# ----------------------------------------------------------------------------
-# Batch loaders
-# ----------------------------------------------------------------------------
-
-def _add_many_files(settings: AppSettings) -> None:
-    v = current_viewer()
-    if not v:
-        return
-    start_dir = settings.last_dir if settings.last_dir and Path(settings.last_dir).exists() else ""
-    paths, _ = QFileDialog.getOpenFileNames(
-        None,
-        "Add RAW files",
-        start_dir,
-        "RAW/BIN (*.raw *.RAW *.bin *.BIN);;All (*)",
-    )
-    if not paths:
-        return
-    paths = sorted(paths, key=_natural_sort_key)
-    settings.last_dir = str(Path(paths[0]).parent)
-    for p in paths:
-        try:
-            _raw_loader_widget(
-                path=Path(p),
-                dtype=settings.default_dtype,  # persist user preference
-                byte_order=settings.default_byte_order,
-                memmap=settings.prefer_memmap,
-                copy_to_ram=False,
-            )
-        except Exception as e:
-            show_warning(str(e))
-    settings.save()
-
-def _add_from_folder(settings: AppSettings) -> None:
-    v = current_viewer()
-    if not v:
-        return
-    start_dir = settings.last_dir if settings.last_dir and Path(settings.last_dir).exists() else ""
-    folder = QFileDialog.getExistingDirectory(None, "Pick folder with RAW/BIN", start_dir)
-    if not folder:
-        return
-    exts = {".raw", ".RAW", ".bin", ".BIN"}
-    files = [str(Path(folder) / f) for f in sorted(os.listdir(folder), key=_natural_sort_key)
-             if Path(f).suffix in exts]
-    if not files:
-        show_warning("No RAW/BIN files in folder.")
-        return
-    settings.last_dir = folder
-    for p in files:
-        try:
-            _raw_loader_widget(
-                path=Path(p),
-                dtype=settings.default_dtype,
-                byte_order=settings.default_byte_order,
-                memmap=settings.prefer_memmap,
-                copy_to_ram=False,
-            )
-        except Exception as e:
-            show_warning(str(e))
-    settings.save()
-
-# ----------------------------------------------------------------------------
-# Info & Export helpers
-# ----------------------------------------------------------------------------
-
-def _array_stats(a: np.ndarray) -> Dict[str, float]:
-    a = np.asarray(a)
-    if a.size == 0:
-        return dict(min=np.nan, max=np.nan, mean=np.nan, std=np.nan)
-    return dict(
-        min=float(np.nanmin(a)),
-        max=float(np.nanmax(a)),
-        mean=float(np.nanmean(a)),
-        std=float(np.nanstd(a)),
-    )
-
-def _get_voxel_size(layer: NapariImage) -> Optional[Tuple[float,float,float]]:
-    vs = layer.metadata.get("_voxel_size")
-    if isinstance(vs, (tuple, list)) and len(vs) == 3:
-        try:
-            return (float(vs[0]), float(vs[1]), float(vs[2]))
-        except Exception:
-            return None
-    return None
-
-def _export_as_npy(path: Path, layer: NapariImage) -> None:
-    a = np.asarray(layer.data)
-    np.save(path, a)
-
-def _export_as_tif(path: Path, layer: NapariImage) -> None:
-    if not HAVE_TIFF:
-        raise RuntimeError("tifffile is not installed. Install it to export TIFF.")
-    a = np.asarray(layer.data)
-    vs = _get_voxel_size(layer)
-    metadata = {}
-    if vs:
-        metadata["spacing"] = vs[0]
-        metadata["unit"] = "unknown"
-        metadata["axes"] = "ZYX" if a.ndim>=3 else "YX"
-    _tifffile.imwrite(str(path), a, metadata=metadata)
-
-def _export_as_raw(path: Path, layer: NapariImage,
-                   dtype: str, byte_order: Literal["little","big"]) -> None:
-    a = np.asarray(layer.data)
-    dt = _numpy_dtype_from_string(dtype)
-    _export_raw(path, a, dt, byte_order)
-
-# ----------------------------------------------------------------------------
-# Main dock assembly
-# ----------------------------------------------------------------------------
-
-def _hline() -> QFrame:
-    line = QFrame()
-    line.setFrameShape(QFrame.HLine)
-    line.setFrameShadow(QFrame.Sunken)
-    return line
-
-def raw_loader_widget():
-    """Create and return the full dock widget (wrapped in a scroll area)."""
-    settings = AppSettings.load()
-    show_info(PLUGIN_BUILD)
-
-    # ---- Load & Compare controls ----
-    gui = _raw_loader_widget
-
-    grid_enable = CheckBox(text="Enable grid", value=bool(settings.grid_enable))
-    grid_cols = SpinBox(label="Cols", min=1, max=16, value=int(settings.grid_cols))
-    grid_stride = SpinBox(label="Stride", min=1, max=16, value=int(settings.grid_stride))
-    sync_contrast = CheckBox(text="Sync contrast", value=True)
-    btn_apply_grid = PushButton(text="Apply grid")
-
-    btn_add_many = PushButton(text="Add files…")
-    btn_add_folder = PushButton(text="Add from folder…")
-
-    btn_match_sizes = PushButton(text="Match sizes")
-    btn_rename_active = PushButton(text="Rename active")
-    name_edit = LineEdit(value="")
-    try:
-        name_edit.native.setPlaceholderText("New layer name")
-    except Exception:
-        pass
-    # ---- Crop (simple) ----
-    crop_enable = CheckBox(text="crop [start:end)", value=False)
-    z_range = RangeSlider(label="Z", min=0, max=1, value=(0,1), step=1)
-    y_range = RangeSlider(label="Y", min=0, max=1, value=(0,1), step=1)
-    x_range = RangeSlider(label="X", min=0, max=1, value=(0,1), step=1)
-    chk_apply_all = CheckBox(text="Apply to all images", value=False)
-    btn_reset_crop = PushButton(text="Reset crop")
-
-    # ---- Tools: simple transforms ----
-    btn_flip_z = PushButton(text="Flip Z")
-    btn_flip_y = PushButton(text="Flip Y")
-    btn_flip_x = PushButton(text="Flip X")
-    btn_rot90_yx = PushButton(text="Rotate 90° (Y↔X)")
-    btn_transpose_last = PushButton(text="Transpose last 2 dims")
-
-    # ---- Quick Plot ----
-    plots_widget = QWidget()
-    pv = QVBoxLayout(plots_widget)
-    pv.setContentsMargins(4, 4, 4, 4)
-    pv.setSpacing(6)
-
-    if HAVE_MPL:
-        pick_layer = ComboBox(label="layer", choices=[], value=None, nullable=True)
-        bins = SpinBox(label="bins", min=8, max=8192, value=int(settings.default_bins))
-        clip = CheckBox(text="clip 1–99%", value=bool(settings.clip_1_99))
-        btn_plot = PushButton(text="Plot")
-        btn_otsu_to_mask = PushButton(text="Apply Otsu → mask (red)")
-        invert_chk = CheckBox(text="invert", value=False)
-        mask_name_edit = LineEdit(value="")
-        try:
-            mask_name_edit.native.setPlaceholderText("mask layer name (optional)")
-        except Exception:
-            pass
-        fig = Figure(figsize=(4.6, 3.1), tight_layout=True)
-        canvas = FigureCanvas(fig)
-        pv.addWidget(pick_layer.native)
-        pv.addWidget(
-            Container(widgets=[bins, clip, invert_chk, btn_plot], layout="horizontal", labels=False).native
-        )
-        pv.addWidget(mask_name_edit.native)
-        pv.addWidget(btn_otsu_to_mask.native)
-        pv.addWidget(canvas)
-        quick_plot = QuickPlot(
-            pick_layer=pick_layer, bins=bins, clip=clip,
-            plot_btn=btn_plot, otsu_btn=btn_otsu_to_mask,
-            canvas=canvas, figure=fig, invert_chk=invert_chk,
-            mask_name_edit=mask_name_edit,
-        )
-        quick_plot.connect()
-    else:
-        pv.addWidget(Label(value="Install matplotlib in the current venv for Quick Plot.").native)
-        quick_plot = None  # type: ignore
-
-    # ---- Info & Export tab ----
-    info_widget = QWidget()
-    iv = QVBoxLayout(info_widget)
-    iv.setContentsMargins(6,6,6,6)
-    iv.setSpacing(6)
-
-    lbl_active_name = Label(value="—")
-    lbl_dtype = Label(value="—")
-    lbl_shape = Label(value="—")
-    lbl_stats = Label(value="—")
-    lbl_voxel = Label(value="—")
-
-    iv.addWidget(Label(value="Active layer:").native)
-    iv.addWidget(lbl_active_name.native)
-    iv.addWidget(_hline())
-
-    iv.addWidget(Label(value="dtype / shape:").native)
-    iv.addWidget(lbl_dtype.native)
-    iv.addWidget(lbl_shape.native)
-    iv.addWidget(_hline())
-
-    iv.addWidget(Label(value="min / max / mean / std:").native)
-    iv.addWidget(lbl_stats.native)
-    iv.addWidget(_hline())
-
-    iv.addWidget(Label(value="voxel size (Z,Y,X):").native)
-    iv.addWidget(lbl_voxel.native)
-    iv.addWidget(_hline())
-
-    # Export controls
-    exp_folder_btn = PushButton(text="Export…")
-    exp_format = ComboBox(label="format", choices=[".npy", ".tif", ".raw"], value=".npy")
-    exp_use_orig = CheckBox(text="use original (ignore crop)", value=False)
-    exp_dtype = ComboBox(label="raw dtype", choices=[d for d in _DTYPE_CHOICES if d != "auto"], value="uint16")
-    exp_endian = ComboBox(label="raw endianness", choices=["little","big"], value="little")
-    iv.addWidget(
-        Container(widgets=[exp_format, exp_dtype, exp_endian], layout="horizontal", labels=True).native
-    )
-    iv.addWidget(
-        Container(widgets=[exp_use_orig, exp_folder_btn], layout="horizontal", labels=False).native
-    )
-
-    # ---- Assemble tabs ----
-    load_box = Container(
-        widgets=[
-            Label(value="Load RAW"),
-            gui,
-            _mgui_hline(),
-            Label(value="Compare"),
-            Container(
-                widgets=[grid_enable, grid_cols, grid_stride, sync_contrast, btn_apply_grid],
-                layout="horizontal",
-                labels=False,
-            ),
-            Container(
-                widgets=[btn_add_many, btn_add_folder],
-                layout="horizontal",
-                labels=False,
-            ),
-            _mgui_hline(),
-            Container(
-                widgets=[btn_match_sizes, Label(value="|"), name_edit, btn_rename_active],
-                layout="horizontal",
-                labels=False,
-            ),
-        ],
-        layout="vertical",
-        labels=False,
-    )
-
-    crop_box = Container(
-        widgets=[
-            crop_enable,
-            z_range, y_range, x_range,
-            Container(widgets=[chk_apply_all, btn_reset_crop], layout="horizontal", labels=False),
-            _mgui_hline(),
-            Label(value="Transforms (applied to current data view – non-destructive):"),
-            Container(widgets=[btn_flip_z, btn_flip_y, btn_flip_x], layout="horizontal", labels=False),
-            Container(widgets=[btn_rot90_yx, btn_transpose_last], layout="horizontal", labels=False),
-        ],
-        layout="vertical",
-        labels=False,
-    )
-
-    tabs = QTabWidget()
-    tabs.addTab(load_box.native, "Load")
-    tabs.addTab(crop_box.native, "Crop & Tools")
-    tabs.addTab(plots_widget, "Quick Plot")
-    tabs.addTab(info_widget, "Info & Export")
-
-    panel = QWidget()
-    pl = QVBoxLayout(panel)
-    pl.setContentsMargins(8, 8, 8, 8)
-    pl.setSpacing(6)
-    pl.addWidget(tabs)
-
-    scroll = QScrollArea()
-    scroll.setWidget(panel)
-    scroll.setWidgetResizable(True)
-    scroll.setHorizontalScrollBarPolicy(Qt.ScrollBarAlwaysOff)
-    scroll.setVerticalScrollBarPolicy(Qt.ScrollBarAsNeeded)
-
-    wrapper = QWidget()
-    wl = QVBoxLayout(wrapper)
-    wl.setContentsMargins(0, 0, 0, 0)
-    wl.addWidget(scroll)
-    wrapper.setSizePolicy(QSizePolicy.Preferred, QSizePolicy.Expanding)
-
-    # Clamp width so controls never force a horizontal scrollbar
-    MAXW = int(settings.dock_max_width)
-
-    def _apply_caps():
-        _cap_width(
-            MAXW,
-            gui,
-            grid_enable, grid_cols, grid_stride, btn_apply_grid, sync_contrast,
-            btn_add_many, btn_add_folder, btn_match_sizes, btn_rename_active, name_edit,
-            crop_enable, z_range, y_range, x_range, btn_reset_crop, chk_apply_all,
-            btn_flip_z, btn_flip_y, btn_flip_x, btn_rot90_yx, btn_transpose_last,
-            exp_format, exp_dtype, exp_endian, exp_use_orig, exp_folder_btn,
-        )
-        if HAVE_MPL and quick_plot:
-            _cap_width(MAXW,
-                       quick_plot.pick_layer, quick_plot.bins, quick_plot.clip,
-                       quick_plot.plot_btn, quick_plot.otsu_btn,
-                       quick_plot.invert_chk, quick_plot.mask_name_edit)
-        wrapper.setMinimumWidth(MAXW + 8)
-        wrapper.setMaximumWidth(MAXW + 14)
-
-    _apply_caps()
-
-    # ---- Connect controllers ----
-    grid = GridManager(grid_enable, grid_cols, grid_stride, btn_apply_grid, sync_contrast)
-    grid.connect()
-
-    crop = CropController(crop_enable, z_range, y_range, x_range, btn_reset_crop, chk_apply_all)
-    crop.connect()
-
-    # ---- Match sizes logic ----
-    def _match_sizes():
-        v = current_viewer()
-        if not v:
-            return
-        imgs = _iter_images(v)
-        if len(imgs) < 2:
-            show_warning("Load 2+ image layers first.")
-            return
-        Z = min(_last_zyx_shape(np.asarray(l.data))[0] for l in imgs)
-        Y = min(_last_zyx_shape(np.asarray(l.data))[1] for l in imgs)
-        X = min(_last_zyx_shape(np.asarray(l.data))[2] for l in imgs)
-        for l in imgs:
-            a = np.asarray(l.data)
-            l.data = _slice_last_zyx(a, 0, Z, 0, Y, 0, X)
-        show_info(f"Cropped all to {Z}×{Y}×{X}.")
-        if bool(sync_contrast.value) and imgs:
-            cl = tuple(map(float, imgs[0].contrast_limits))
-            for l in imgs:
-                l.contrast_limits = cl
-            show_info("Contrast synced.")
-
-    btn_match_sizes.clicked.connect(_match_sizes)
-
-    # ---- Rename active ----
-    def _rename_active():
-        L, _ = _active_image()
-        new = name_edit.value.strip()
-        if not L:
-            show_warning("Pick an image layer first.")
-            return
-        if not new:
-            show_warning("Enter a new name.")
-            return
-        v = current_viewer()
-        if v:
-            if any(l.name == new for l in v.layers):
-                show_warning(f"A layer named '{new}' already exists.")
-                return
-        L.name = new
-        show_info(f"Renamed layer to '{new}'.")
-
-    btn_rename_active.clicked.connect(_rename_active)
-
-    # ---- Add files / folder ----
-    btn_add_many.clicked.connect(lambda: _add_many_files(settings))
-    btn_add_folder.clicked.connect(lambda: _add_from_folder(settings))
-
-    # ---- Layer events ----
-    if current_viewer():
-        v = current_viewer()
-        v.layers.events.inserted.connect(lambda *_: (grid.auto_apply_on_layers(), quick_plot and quick_plot.on_layers_changed(), _refresh_info()))
-        v.layers.events.removed.connect(lambda *_: (grid.auto_apply_on_layers(), quick_plot and quick_plot.on_layers_changed(), _refresh_info()))
-        v.layers.selection.events.changed.connect(lambda *_: (crop.on_layer_change(), _refresh_info()))
-
-    # ---- Simple transform buttons ----
-    def _transform_active(fn, desc: str):
-        L, _ = _active_image()
-        if not L:
-            show_warning("Pick an image layer.")
-            return
-        a = np.asarray(L.data)
-        try:
-            out = fn(a)
-        except Exception as e:
-            show_error(f"{desc} failed: {e}")
-            return
-        L.data = out
-        show_info(f"{desc} applied.")
-        crop.on_layer_change()
-        _refresh_info()
-
-    btn_flip_z.clicked.connect(lambda: _transform_active(
-        lambda a: a[::-1,...] if a.ndim>=3 else a,
-        "Flip Z",
-    ))
-    btn_flip_y.clicked.connect(lambda: _transform_active(
-        lambda a: a[..., ::-1, :] if a.ndim>=2 else a,
-        "Flip Y",
-    ))
-    btn_flip_x.clicked.connect(lambda: _transform_active(
-        lambda a: a[..., ::-1] if a.ndim>=1 else a,
-        "Flip X",
-    ))
-    btn_rot90_yx.clicked.connect(lambda: _transform_active(
-        lambda a: np.rot90(a, k=1, axes=(-2,-1)) if a.ndim>=2 else a,
-        "Rotate 90° (Y↔X)",
-    ))
-    btn_transpose_last.clicked.connect(lambda: _transform_active(
-        lambda a: np.transpose(a, axes=(*range(a.ndim-2), a.ndim-1, a.ndim-2)) if a.ndim>=2 else a,
-        "Transpose last 2 dims",
-    ))
-
-    # ---- Info/Inspector & Export wiring ----
-    def _refresh_info():
-        L, _ = _active_image()
-        if not L:
-            lbl_active_name.value = "—"
-            lbl_dtype.value = "—"
-            lbl_shape.value = "—"
-            lbl_stats.value = "—"
-            lbl_voxel.value = "—"
-            return
-        a = np.asarray(L.data)
-        lbl_active_name.value = f"{L.name}"
-        lbl_dtype.value = f"{a.dtype}"
-        lbl_shape.value = f"{tuple(a.shape)}"
-        st = _array_stats(a)
-        lbl_stats.value = f"min={st['min']:.6g}  max={st['max']:.6g}  mean={st['mean']:.6g}  std={st['std']:.6g}"
-        vs = _get_voxel_size(L)
-        lbl_voxel.value = f"{vs}" if vs else "—"
-
-    def _export_dialog():
-        v = current_viewer()
-        if not v:
-            return
-        L, _ = _active_image()
-        if not L:
-            show_warning("Pick an image layer to export.")
-            return
-        fmt = exp_format.value
-        start_dir = settings.last_dir if settings.last_dir and Path(settings.last_dir).exists() else ""
-        filters = {
-            ".npy": "NumPy (*.npy)",
-            ".tif": "TIFF (*.tif *.tiff)",
-            ".raw": "RAW (*.raw *.bin)",
-        }
-        path_str, _ = QFileDialog.getSaveFileName(
-            None, "Export layer", start_dir, filters.get(fmt, "All (*)")
-        )
-        if not path_str:
-            return
-        path = Path(path_str)
-        # ensure suffix
-        if path.suffix.lower() not in {fmt, ".tiff"}:
-            if fmt == ".tif" and path.suffix.lower() == ".tiff":
-                pass
-            else:
-                path = path.with_suffix(fmt)
-
-        a = np.asarray(L.metadata.get("_orig_data", L.data)) if bool(exp_use_orig.value) else np.asarray(L.data)
-        try:
-            if fmt == ".npy":
-                np.save(path, a)
-            elif fmt == ".tif":
-                if not HAVE_TIFF:
-                    raise RuntimeError("tifffile is not installed.")
-                vs = _get_voxel_size(L)
-                metadata = {}
-                if vs:
-                    metadata["spacing"] = vs[0]
-                    metadata["unit"] = "unknown"
-                    metadata["axes"] = "ZYX" if a.ndim>=3 else "YX"
-                _tifffile.imwrite(str(path), a, metadata=metadata)  # type: ignore
-            elif fmt == ".raw":
-                _export_raw(path, a, _numpy_dtype_from_string(exp_dtype.value), exp_endian.value)  # type: ignore[arg-type]
-            else:
-                raise RuntimeError(f"Unsupported export format '{fmt}'.")
-        except Exception as e:
-            show_error(f"Export failed: {e}")
-            return
-        settings.last_dir = str(path.parent)
-        settings.save()
-        show_info(f"Exported to: {path}")
-
-    exp_folder_btn.clicked.connect(_export_dialog)
-
-    # ---- Persist a few settings when dock closes ----
-    def _save_settings():
-        settings.grid_enable = bool(grid_enable.value)
-        settings.grid_cols = int(grid_cols.value)
-        settings.grid_stride = int(grid_stride.value)
-        if HAVE_MPL and quick_plot:
-            settings.default_bins = int(quick_plot.bins.value)
-            settings.clip_1_99 = bool(quick_plot.clip.value)
-        try:
-            settings.default_dtype = gui.dtype.value
-            settings.default_byte_order = gui.byte_order.value
-            settings.prefer_memmap = bool(gui.memmap.value)
-        except Exception:
-            pass
-        settings.save()
-
-    try:
-        wrapper.destroyed.connect(lambda *_: _save_settings())  # type: ignore[attr-defined]
-    except Exception:
-        pass
-
-    # ---- Initial state ----
-    grid.apply()
-    crop.on_layer_change()
-    if quick_plot:
-        quick_plot.on_layers_changed()
-    _refresh_info()
-
-    return wrapper
-
-# ----------------------------------------------------------------------------
-# napari plugin entry point
-# ----------------------------------------------------------------------------
-
-def napari_experimental_provide_dock_widget():
-    """napari discovers this to add our dock widget."""
-    return [raw_loader_widget]
-=======
 ﻿# napari_pypore3d/_widget.py — r50 CLEAN & ROBUST (mixed sizes, no dup-skip, stable grid)
 # ----------------------------------------------------------------------------------------
 # - Auto-infer RAW/BIN (Ax×BxC / N^3 → else Y/X→Z → else perfect cube; little-endian)
@@ -2367,5 +1120,4 @@
         # initial update
         _on_layers()
 
-    return wrapper
->>>>>>> 0e918f99
+    return wrapper